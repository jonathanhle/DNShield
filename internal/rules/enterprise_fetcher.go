package rules

import (
	"context"
	"fmt"
	"os"
	"path"
	"strings"
	"sync"
	"time"

	"dnshield/internal/config"
	"dnshield/internal/utils"

	"github.com/aws/aws-sdk-go-v2/aws"
	awsconfig "github.com/aws/aws-sdk-go-v2/config"
	"github.com/aws/aws-sdk-go-v2/credentials"
	"github.com/aws/aws-sdk-go-v2/service/s3"
	"github.com/sirupsen/logrus"
	"gopkg.in/yaml.v3"
)

// EnterpriseFetcher fetches rules from S3 with multi-file support and ETag caching
type EnterpriseFetcher struct {
	s3Client  *s3.Client
	bucket    string
	paths     config.S3Paths
	etagCache map[string]string // Track ETags to avoid unnecessary downloads
	mu        sync.RWMutex
}

// NewEnterpriseFetcher creates a new enterprise rule fetcher
func NewEnterpriseFetcher(cfg *config.S3Config) (*EnterpriseFetcher, error) {
	// Configure AWS SDK with timeout for faster failure on non-EC2 systems
	ctx, cancel := context.WithTimeout(context.Background(), 5*time.Second)
	defer cancel()

	// Get credentials securely
	creds, err := config.GetAWSCredentials(cfg)
	if err != nil {
		return nil, fmt.Errorf("failed to get AWS credentials: %v", err)
	}

	var awsCfg aws.Config

	// Configure based on credential source
	switch creds.Source {
	case config.CredentialSourceEnvironment, config.CredentialSourceConfig:
		// Use explicit credentials (from env or config)
		awsCfg, err = awsconfig.LoadDefaultConfig(ctx,
			awsconfig.WithRegion(cfg.Region),
			awsconfig.WithCredentialsProvider(credentials.NewStaticCredentialsProvider(
				creds.AccessKeyID,
				creds.SecretAccessKey,
				"",
			)),
		)
	default:
		// Use default credential chain (IAM role, etc.)
<<<<<<< HEAD
		// Use context timeout to avoid long waits on non-EC2 systems
=======
		// Disable EC2 IMDS to avoid long timeouts on non-EC2 systems
>>>>>>> a3c77b97
		awsCfg, err = awsconfig.LoadDefaultConfig(ctx,
			awsconfig.WithRegion(cfg.Region),
			awsconfig.WithEC2IMDSEndpointMode(aws.EC2IMDSEndpointModeStateDisabled),
		)
	}

	if err != nil {
		return nil, fmt.Errorf("failed to load AWS config: %v", err)
	}

	// Log credential source for transparency
	logrus.Infof("Using AWS credentials from: %s", creds.Source)

	return &EnterpriseFetcher{
		s3Client:  s3.NewFromConfig(awsCfg),
		bucket:    cfg.Bucket,
		paths:     cfg.Paths,
		etagCache: make(map[string]string),
	}, nil
}

// FetchResult contains the result of fetching a file
type FetchResult struct {
	Key     string
	Content []byte
	ETag    string
	Error   error
}

// fetchFile fetches a single file from S3, checking ETag for changes
func (f *EnterpriseFetcher) fetchFile(ctx context.Context, key string) FetchResult {
	// Check if we have a cached ETag
	f.mu.RLock()
	cachedETag := f.etagCache[key]
	f.mu.RUnlock()

	// First, do a HEAD request to check ETag
	headResp, err := f.s3Client.HeadObject(ctx, &s3.HeadObjectInput{
		Bucket: aws.String(f.bucket),
		Key:    aws.String(key),
	})

	if err != nil {
		// File might not exist, which is OK for optional files
		return FetchResult{Key: key, Error: err}
	}

	// If ETag matches cached version, skip download
	currentETag := aws.ToString(headResp.ETag)
	if cachedETag != "" && cachedETag == currentETag {
		logrus.WithField("key", key).Debug("File unchanged (ETag match), skipping download")
		return FetchResult{Key: key, ETag: currentETag, Content: nil}
	}

	// Download the file
	resp, err := f.s3Client.GetObject(ctx, &s3.GetObjectInput{
		Bucket: aws.String(f.bucket),
		Key:    aws.String(key),
	})
	if err != nil {
		return FetchResult{Key: key, Error: err}
	}
	defer resp.Body.Close()

	// Check content length
	contentLength := aws.ToInt64(resp.ContentLength)
	if contentLength > utils.MaxS3ObjectSize {
		return FetchResult{Key: key, Error: fmt.Errorf("S3 object exceeds maximum size of %d bytes", utils.MaxS3ObjectSize)}
	}
	
	// Read content with size limit
	content, err := utils.ReadAllLimited(resp.Body, utils.MaxS3ObjectSize)
	if err != nil {
		return FetchResult{Key: key, Error: err}
	}

	// Update ETag cache
	f.mu.Lock()
	f.etagCache[key] = currentETag
	f.mu.Unlock()

	return FetchResult{
		Key:     key,
		Content: content,
		ETag:    currentETag,
	}
}

// GetDeviceName returns the device name for this machine
func GetDeviceName() string {
	// Try to get the ComputerName (user-friendly name)
	name, err := os.Hostname()
	if err != nil {
		logrus.WithError(err).Warn("Failed to get hostname")
		return "unknown"
	}

	// On macOS, we might want to use scutil for the actual computer name
	// For now, using hostname is sufficient
	return name
}

// FetchEnterpriseRules fetches all rules for the current device
func (f *EnterpriseFetcher) FetchEnterpriseRules() (*EnterpriseRules, error) {
	ctx, cancel := context.WithTimeout(context.Background(), 60*time.Second)
	defer cancel()

	result := &EnterpriseRules{
		DeviceName: GetDeviceName(),
		FetchTime:  time.Now(),
	}

	// Step 1: Fetch device mapping
	deviceMappingResult := f.fetchFile(ctx, f.paths.DeviceMapping)
	if deviceMappingResult.Error != nil {
		return nil, fmt.Errorf("failed to fetch device mapping: %v", deviceMappingResult.Error)
	}

	if deviceMappingResult.Content != nil {
		// Validate YAML before parsing
		if err := utils.SafeYAMLUnmarshal(deviceMappingResult.Content, nil, utils.MaxRulesFileSize); err != nil {
			return nil, fmt.Errorf("device mapping YAML validation failed: %v", err)
		}
		
		var deviceMapping config.DeviceMapping
		if err := yaml.Unmarshal(deviceMappingResult.Content, &deviceMapping); err != nil {
			return nil, fmt.Errorf("failed to parse device mapping: %v", err)
		}

		// Find user for this device
		for user, devices := range deviceMapping.Users {
			for _, device := range devices.Devices {
				if device == result.DeviceName {
					result.UserEmail = user
					break
				}
			}
			if result.UserEmail != "" {
				break
			}
		}
	}

	if result.UserEmail == "" {
		logrus.WithField("device", result.DeviceName).Warn("Device not found in mapping, applying base rules only")
	}

	// Step 2: Fetch user groups (if we have a user)
	if result.UserEmail != "" {
		userGroupsResult := f.fetchFile(ctx, f.paths.UserGroups)
		if userGroupsResult.Error == nil && userGroupsResult.Content != nil {
			// Validate YAML before parsing
			if err := utils.SafeYAMLUnmarshal(userGroupsResult.Content, nil, utils.MaxRulesFileSize); err != nil {
				logrus.WithError(err).Warn("User groups YAML validation failed")
			} else {
				var userGroups config.UserGroups
				if err := yaml.Unmarshal(userGroupsResult.Content, &userGroups); err == nil {
				// Check direct override first
				if group, ok := userGroups.UserOverrides[result.UserEmail]; ok {
					result.GroupName = group
				} else {
					// Check group assignments
					for group, users := range userGroups.GroupAssignments {
						for _, user := range users {
							if user == result.UserEmail ||
								(strings.Contains(user, "*") && matchesWildcard(result.UserEmail, user)) {
								result.GroupName = group
								break
							}
						}
						if result.GroupName != "" {
							break
						}
					}
				}
				}
			}
		}
	}

	logrus.WithFields(logrus.Fields{
		"device": result.DeviceName,
		"user":   result.UserEmail,
		"group":  result.GroupName,
	}).Info("Resolved device identity")

	// Step 3: Fetch base rules (everyone gets these)
	baseResult := f.fetchFile(ctx, f.paths.Base)
	if baseResult.Error == nil && baseResult.Content != nil {
		// Validate YAML before parsing
		if err := utils.SafeYAMLUnmarshal(baseResult.Content, nil, utils.MaxRulesFileSize); err != nil {
			logrus.WithError(err).Warn("Base rules YAML validation failed")
		} else {
			var baseRules config.Rules
			if err := yaml.Unmarshal(baseResult.Content, &baseRules); err == nil {
			baseRules.Normalize()
				result.BaseRules = &baseRules
			}
		}
	}

	// Step 4: Fetch group rules (if applicable)
	if result.GroupName != "" {
		groupKey := path.Join(f.paths.GroupsDir, result.GroupName+".yaml")
		groupResult := f.fetchFile(ctx, groupKey)
		if groupResult.Error == nil && groupResult.Content != nil {
			// Validate YAML before parsing
			if err := utils.SafeYAMLUnmarshal(groupResult.Content, nil, utils.MaxRulesFileSize); err != nil {
				logrus.WithError(err).Warn("Group rules YAML validation failed")
			} else {
				var groupRules config.Rules
				if err := yaml.Unmarshal(groupResult.Content, &groupRules); err == nil {
				groupRules.Normalize()
					result.GroupRules = &groupRules
				}
			}
		}
	}

	// Step 5: Fetch user overrides (if applicable)
	if result.UserEmail != "" {
		overrideKey := path.Join(f.paths.UserOverridesDir, result.UserEmail+".yaml")
		overrideResult := f.fetchFile(ctx, overrideKey)
		if overrideResult.Error == nil && overrideResult.Content != nil {
			// Validate YAML before parsing
			if err := utils.SafeYAMLUnmarshal(overrideResult.Content, nil, utils.MaxRulesFileSize); err != nil {
				logrus.WithError(err).Warn("User override rules YAML validation failed")
			} else {
				var userRules config.Rules
				if err := yaml.Unmarshal(overrideResult.Content, &userRules); err == nil {
				userRules.Normalize()
					result.UserRules = &userRules
				}
			}
		}
	}

	return result, nil
}

// matchesWildcard checks if an email matches a wildcard pattern
func matchesWildcard(email, pattern string) bool {
	// Simple wildcard matching for patterns like *@domain.com
	if strings.HasPrefix(pattern, "*") {
		suffix := pattern[1:]
		return strings.HasSuffix(email, suffix)
	}
	return email == pattern
}

// EnterpriseRules contains all rules applicable to a device
type EnterpriseRules struct {
	DeviceName string
	UserEmail  string
	GroupName  string
	BaseRules  *config.Rules
	GroupRules *config.Rules
	UserRules  *config.Rules
	FetchTime  time.Time
}

// IsAllowOnlyMode checks if allow-only mode is enabled for this device
// Priority: User > Group > Base (if any level has it enabled, it's enabled)
func (er *EnterpriseRules) IsAllowOnlyMode() bool {
	// Check user rules first (highest priority)
	if er.UserRules != nil && er.UserRules.AllowOnlyMode {
		return true
	}

	// Check group rules
	if er.GroupRules != nil && er.GroupRules.AllowOnlyMode {
		return true
	}

	// Check base rules
	if er.BaseRules != nil && er.BaseRules.AllowOnlyMode {
		return true
	}

	return false
}

// MergeRules merges all rules according to precedence
func (er *EnterpriseRules) MergeRules() (blockDomains []string, allowDomains []string, allowOnlyMode bool) {
	blockMap := make(map[string]bool)
	allowMap := make(map[string]bool)

	// Check if allow-only mode is enabled
	allowOnlyMode = er.IsAllowOnlyMode()

	// Start with base rules
	if er.BaseRules != nil {
		for _, domain := range er.BaseRules.BlockDomains {
			blockMap[strings.ToLower(domain)] = true
		}
		for _, domain := range er.BaseRules.AllowDomains {
			allowMap[strings.ToLower(domain)] = true
		}
	}

	// Add group rules
	if er.GroupRules != nil {
		for _, domain := range er.GroupRules.BlockDomains {
			blockMap[strings.ToLower(domain)] = true
		}
		for _, domain := range er.GroupRules.AllowDomains {
			allowMap[strings.ToLower(domain)] = true
		}
	}

	// Add user rules (highest precedence)
	if er.UserRules != nil {
		for _, domain := range er.UserRules.BlockDomains {
			blockMap[strings.ToLower(domain)] = true
		}
		for _, domain := range er.UserRules.AllowDomains {
			allowMap[strings.ToLower(domain)] = true
		}
	}

	// Convert maps to slices
	for domain := range blockMap {
		blockDomains = append(blockDomains, domain)
	}
	for domain := range allowMap {
		allowDomains = append(allowDomains, domain)
	}

	return blockDomains, allowDomains, allowOnlyMode
}

// GetBlockSources returns all external blocklist URLs to fetch
func (er *EnterpriseRules) GetBlockSources() []string {
	sourceMap := make(map[string]bool)

	if er.BaseRules != nil {
		for _, source := range er.BaseRules.BlockSources {
			sourceMap[source] = true
		}
	}

	if er.GroupRules != nil {
		for _, source := range er.GroupRules.BlockSources {
			sourceMap[source] = true
		}
	}

	if er.UserRules != nil {
		for _, source := range er.UserRules.BlockSources {
			sourceMap[source] = true
		}
	}

	var sources []string
	for source := range sourceMap {
		sources = append(sources, source)
	}

	return sources
}<|MERGE_RESOLUTION|>--- conflicted
+++ resolved
@@ -57,11 +57,8 @@
 		)
 	default:
 		// Use default credential chain (IAM role, etc.)
-<<<<<<< HEAD
 		// Use context timeout to avoid long waits on non-EC2 systems
-=======
 		// Disable EC2 IMDS to avoid long timeouts on non-EC2 systems
->>>>>>> a3c77b97
 		awsCfg, err = awsconfig.LoadDefaultConfig(ctx,
 			awsconfig.WithRegion(cfg.Region),
 			awsconfig.WithEC2IMDSEndpointMode(aws.EC2IMDSEndpointModeStateDisabled),
