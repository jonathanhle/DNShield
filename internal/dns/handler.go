package dns

import (
	"net"
	"strings"
	"time"

	"github.com/miekg/dns"
	"github.com/sirupsen/logrus"
	"dnshield/internal/config"
)

// Handler handles DNS queries
type Handler struct {
	blocker          *Blocker
	upstreams        []string
	blockIP          net.IP
	cache            *Cache
	captiveDetector  *CaptivePortalDetector
}

// NewHandler creates a new DNS handler
func NewHandler(blocker *Blocker, upstreams []string, blockIP string, captivePortalCfg *config.CaptivePortalConfig) *Handler {
	ip := net.ParseIP(blockIP)
	if ip == nil {
		ip = net.ParseIP("127.0.0.1")
	}

	return &Handler{
		blocker:         blocker,
		upstreams:       upstreams,
		blockIP:         ip,
		cache:           NewCache(10000, 1*time.Hour),
		captiveDetector: NewCaptivePortalDetector(captivePortalCfg),
	}
}

// ServeDNS implements the dns.Handler interface
func (h *Handler) ServeDNS(w dns.ResponseWriter, r *dns.Msg) {
	m := new(dns.Msg)
	m.SetReply(r)
	m.Compress = true

	// Handle only A and AAAA queries
	if len(r.Question) == 0 {
		w.WriteMsg(m)
		return
	}

	question := r.Question[0]
	domain := strings.TrimSuffix(question.Name, ".")

	logrus.WithFields(logrus.Fields{
		"domain": domain,
		"type":   dns.TypeToString[question.Qtype],
	}).Debug("DNS query received")

	// Record request for captive portal detection
	h.captiveDetector.RecordRequest(domain)

	// Check cache first
	if cached := h.cache.Get(domain, question.Qtype); cached != nil {
		m.Answer = append(m.Answer, cached...)
		w.WriteMsg(m)
		return
	}

<<<<<<< HEAD
	// Check if domain is blocked
	if h.blocker.IsBlocked(domain) {
		// Get user/group metadata for logging
		userEmail, groupName := h.blocker.GetMetadata()

		logFields := logrus.Fields{
			"domain": domain,
		}

		// Include user/group if they're set
		if userEmail != "" {
			logFields["user"] = userEmail
		}
		if groupName != "" {
			logFields["group"] = groupName
		}

		logrus.WithFields(logFields).Info("Blocked domain")
=======
	// Check if domain is blocked (unless in bypass mode)
	if !h.captiveDetector.IsInBypassMode() && h.blocker.IsBlocked(domain) {
		logrus.WithField("domain", domain).Info("Blocked domain")
>>>>>>> bfd31289

		switch question.Qtype {
		case dns.TypeA:
			rr := &dns.A{
				Hdr: dns.RR_Header{
					Name:   question.Name,
					Rrtype: dns.TypeA,
					Class:  dns.ClassINET,
					Ttl:    10,
				},
				A: h.blockIP,
			}
			m.Answer = append(m.Answer, rr)
		case dns.TypeAAAA:
			// Return empty response for IPv6
			m.Rcode = dns.RcodeSuccess
		default:
			m.Rcode = dns.RcodeNotImplemented
		}

		w.WriteMsg(m)
		return
	}

	// Forward to upstream
	h.forwardToUpstream(w, r, m, domain, question.Qtype)
}

// forwardToUpstream forwards the query to upstream DNS servers
func (h *Handler) forwardToUpstream(w dns.ResponseWriter, r *dns.Msg, m *dns.Msg, domain string, qtype uint16) {
	c := new(dns.Client)
	c.Timeout = 5 * time.Second

	for _, upstream := range h.upstreams {
		// Add port if not specified
		if !strings.Contains(upstream, ":") {
			upstream += ":53"
		}

		resp, _, err := c.Exchange(r, upstream)
		if err != nil {
			logrus.WithError(err).WithField("upstream", upstream).Warn("Failed to query upstream")
			continue
		}

		// Cache successful responses
		if resp.Rcode == dns.RcodeSuccess && len(resp.Answer) > 0 {
			h.cache.Set(domain, qtype, resp.Answer)
		}

		w.WriteMsg(resp)
		return
	}

	// All upstreams failed
	m.Rcode = dns.RcodeServerFailure
	w.WriteMsg(m)
}

// GetCaptivePortalDetector returns the captive portal detector
func (h *Handler) GetCaptivePortalDetector() *CaptivePortalDetector {
	return h.captiveDetector
}<|MERGE_RESOLUTION|>--- conflicted
+++ resolved
@@ -65,9 +65,8 @@
 		return
 	}
 
-<<<<<<< HEAD
-	// Check if domain is blocked
-	if h.blocker.IsBlocked(domain) {
+	// Check if domain is blocked (unless in bypass mode)
+	if !h.captiveDetector.IsInBypassMode() && h.blocker.IsBlocked(domain) {
 		// Get user/group metadata for logging
 		userEmail, groupName := h.blocker.GetMetadata()
 
@@ -84,11 +83,6 @@
 		}
 
 		logrus.WithFields(logFields).Info("Blocked domain")
-=======
-	// Check if domain is blocked (unless in bypass mode)
-	if !h.captiveDetector.IsInBypassMode() && h.blocker.IsBlocked(domain) {
-		logrus.WithField("domain", domain).Info("Blocked domain")
->>>>>>> bfd31289
 
 		switch question.Qtype {
 		case dns.TypeA:
