--- conflicted
+++ resolved
@@ -57,6 +57,11 @@
 	}
 }
 
+// UpdateWhitelist is a backward compatibility alias for UpdateAllowlist
+func (b *Blocker) UpdateWhitelist(domains []string) {
+	b.UpdateAllowlist(domains)
+}
+
 // UpdateMetadata updates user and group information for logging
 func (b *Blocker) UpdateMetadata(userEmail, groupName string) {
 	b.mu.Lock()
@@ -78,16 +83,11 @@
 // 2. Allow-only mode: Block everything except domains in allowlist
 //
 // The lookup order is:
-<<<<<<< HEAD
-//  1. Check allowlist (if allowed, never block)
-//  2. In allow-only mode: block if not in allowlist
-//  3. In normal mode: check blocklist
-=======
 //  1. Check if domain is a captive portal detection domain (never block)
-//  2. Check whitelist (if whitelisted, never block)
-//  3. Check exact domain match in blocklist
-//  4. Check parent domains (e.g., sub.example.com checks example.com)
->>>>>>> bfd31289
+//  2. Check allowlist (if allowed, never block)
+//  3. In allow-only mode: block if not in allowlist
+//  4. In normal mode: check blocklist
+//  5. Check parent domains (e.g., sub.example.com checks example.com)
 //
 // Example:
 //
@@ -100,18 +100,13 @@
 
 	domain = strings.ToLower(domain)
 
-<<<<<<< HEAD
-	// Check allowlist first (allowlist always wins)
-	if b.allowlist[domain] {
-=======
 	// Never block captive portal detection domains
 	if security.IsCaptivePortalDomain(domain) {
 		return false
 	}
 
-	// Check whitelist
-	if b.whitelist[domain] {
->>>>>>> bfd31289
+	// Check allowlist first (allowlist always wins)
+	if b.allowlist[domain] {
 		return false
 	}
 
