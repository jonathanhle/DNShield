--- conflicted
+++ resolved
@@ -12,19 +12,12 @@
 )
 
 type Config struct {
-<<<<<<< HEAD
 	Agent         AgentConfig         `yaml:"agent"`
 	S3            S3Config            `yaml:"s3"`
 	DNS           DNSConfig           `yaml:"dns"`
 	Blocking      BlockingConfig      `yaml:"blocking"`
 	CaptivePortal CaptivePortalConfig `yaml:"captivePortal"`
-=======
-	Agent    AgentConfig    `yaml:"agent"`
-	S3       S3Config       `yaml:"s3"`
-	DNS      DNSConfig      `yaml:"dns"`
-	Blocking BlockingConfig `yaml:"blocking"`
-	Logging  LoggingConfig  `yaml:"logging"`
->>>>>>> 21781c50
+	Logging       LoggingConfig       `yaml:"logging"`
 
 	// For demo purposes
 	TestDomains []string `yaml:"testDomains"`
@@ -59,7 +52,6 @@
 	BlockTTL      time.Duration `yaml:"blockTTL"`
 }
 
-<<<<<<< HEAD
 type CaptivePortalConfig struct {
 	// Enable automatic captive portal detection
 	Enabled bool `yaml:"enabled"`
@@ -71,7 +63,8 @@
 	BypassDuration time.Duration `yaml:"bypassDuration"`
 	// Additional captive portal domains to monitor (beyond the built-in list)
 	AdditionalDomains []string `yaml:"additionalDomains,omitempty"`
-=======
+}
+
 type LoggingConfig struct {
 	Splunk SplunkConfig `yaml:"splunk"`
 	S3     S3LogConfig  `yaml:"s3"`
@@ -99,7 +92,6 @@
 type LocalConfig struct {
 	BufferSize   int    `yaml:"bufferSize"`
 	FallbackPath string `yaml:"fallbackPath"`
->>>>>>> 21781c50
 }
 
 // LoadConfig loads configuration from a YAML file
