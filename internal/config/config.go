--- conflicted
+++ resolved
@@ -38,7 +38,7 @@
 	UpdateJitter   time.Duration `yaml:"updateJitter"` // Random delay to prevent thundering herd
 	AccessKeyID    string        `yaml:"accessKeyId,omitempty"`
 	SecretKey      string        `yaml:"secretKey,omitempty"`
-<<<<<<< HEAD
+	LogPrefix      string        `yaml:"logPrefix,omitempty"`
 
 	// New path structure for enterprise rules
 	Paths S3Paths `yaml:"paths"`
@@ -50,9 +50,6 @@
 	UserGroups       string `yaml:"userGroups"`       // users/user-groups.yaml
 	GroupsDir        string `yaml:"groupsDir"`        // groups/
 	UserOverridesDir string `yaml:"userOverridesDir"` // users/overrides/
-=======
-	LogPrefix      string        `yaml:"logPrefix,omitempty"`
->>>>>>> bfd31289
 }
 
 type DNSConfig struct {
@@ -131,8 +128,8 @@
 		},
 		S3: S3Config{
 			UpdateInterval: 5 * time.Minute,
-<<<<<<< HEAD
 			UpdateJitter:   30 * time.Second,
+			LogPrefix:      "audit-logs/",
 			Paths: S3Paths{
 				Base:             "base.yaml",
 				DeviceMapping:    "users/device-mapping.yaml",
@@ -140,8 +137,6 @@
 				GroupsDir:        "groups/",
 				UserOverridesDir: "users/overrides/",
 			},
-=======
-			LogPrefix:      "audit-logs/",
 		},
 		Logging: LoggingConfig{
 			Splunk: SplunkConfig{
@@ -168,7 +163,6 @@
 			DetectionThreshold: 3,
 			DetectionWindow:    10 * time.Second,
 			BypassDuration:     5 * time.Minute,
->>>>>>> bfd31289
 		},
 	}
 
